#!/bin/bash
# install-proxmox-vps.sh - Complete VPS Proxmox installer
#
# This script:
# 1. Partitions the target drive
# 2. Creates ESP (2GB) and root partition
# 3. Formats partitions (FAT32 for ESP, BTRFS for root)
# 4. Installs GRUB
# 5. Copies Proxmox installer ISO to ESP
# 6. Copies netboot.xyz to ESP
# 7. Creates GRUB configuration
# 8. Reboots into Proxmox installer

set -euo pipefail

DEVICE="${1:-}"
ISO_FILE="${2:-proxmox-ve_9.0-1-packagekit.iso}"

if [ -z "$DEVICE" ]; then
    echo "━━━━━━━━━━━━━━━━━━━━━━━━━━━━━━━━━━━━━━━━"
    echo "  Proxmox VPS Complete Installer"
    echo "━━━━━━━━━━━━━━━━━━━━━━━━━━━━━━━━━━━━━━━━"
    echo ""
    echo "Usage: $0 <device> [iso-file]"
    echo ""
    echo "Example:"
    echo "  $0 /dev/sda"
    echo "  $0 /dev/nvme0n1 custom-proxmox.iso"
    echo ""
    echo "⚠️  WARNING: This will DESTROY all data on the device!"
    echo ""
    echo "Available devices:"
    lsblk -d -n -o NAME,SIZE,TYPE | grep disk | awk '{print "  /dev/" $1 " (" $2 ")"}'
    echo ""
    exit 1
fi

if [ ! -b "$DEVICE" ]; then
    echo "❌ Error: $DEVICE is not a block device"
    exit 1
fi

if [ ! -f "$ISO_FILE" ]; then
    echo "❌ Error: ISO file not found: $ISO_FILE"
    echo ""
    echo "Expected location: proxmox-ve_9.0-1-packagekit.iso"
    echo "Run ./tools/patch-proxmox-iso.sh first to create it"
    exit 1
fi

# Check if running as root
if [ "$EUID" -ne 0 ]; then
    echo "❌ Error: This script must be run as root"
    echo "Run: sudo $0 $*"
    exit 1
fi

echo "━━━━━━━━━━━━━━━━━━━━━━━━━━━━━━━━━━━━━━━━"
echo "  Proxmox VPS Complete Installer"
echo "━━━━━━━━━━━━━━━━━━━━━━━━━━━━━━━━━━━━━━━━"
echo ""
echo "Device:     $DEVICE"
echo "ISO:        $ISO_FILE"
echo "ESP size:   2GB"
echo "Root:       Remaining space (BTRFS)"
echo ""
echo "⚠️  WARNING: ALL DATA ON $DEVICE WILL BE DESTROYED!"
echo ""
read -p "Type 'yes' to continue: " confirm

if [ "$confirm" != "yes" ]; then
    echo "Aborted."
    exit 0
fi

# Detect device naming (sda vs nvme0n1)
if [[ "$DEVICE" == *"nvme"* ]] || [[ "$DEVICE" == *"mmcblk"* ]]; then
    PART_PREFIX="${DEVICE}p"
else
    PART_PREFIX="${DEVICE}"
fi

ESP_PART="${PART_PREFIX}1"
ROOT_PART="${PART_PREFIX}2"

# Install dependencies
echo ""
echo "━━━ Installing Dependencies ━━━"
echo ""
apt-get update
apt-get install -y \
    parted \
    dosfstools \
    btrfs-progs \
    grub-efi-amd64 \
    grub-efi-amd64-bin \
    wget

echo "✓ Dependencies installed"

echo ""
echo "━━━ Step 1: Partitioning $DEVICE ━━━"
echo ""

# Unmount any existing partitions
umount -R /mnt 2>/dev/null || true
swapoff -a 2>/dev/null || true

# Wipe existing partition table
wipefs -a "$DEVICE"

# Create GPT partition table
parted -s "$DEVICE" mklabel gpt

# Create ESP partition (2GB)
parted -s "$DEVICE" mkpart ESP fat32 1MiB 2049MiB
parted -s "$DEVICE" set 1 esp on

# Create root partition (remaining space)
parted -s "$DEVICE" mkpart primary btrfs 2049MiB 100%

# Inform kernel of partition changes
partprobe "$DEVICE"
sleep 2

echo "✓ Partitions created:"
echo "  $ESP_PART  - 2GB ESP (FAT32)"
echo "  $ROOT_PART - Root (BTRFS)"

echo ""
echo "━━━ Step 2: Formatting Partitions ━━━"
echo ""

# Format ESP as FAT32
mkfs.vfat -F32 -n ESP "$ESP_PART"
echo "✓ ESP formatted as FAT32"

# Format root as BTRFS
mkfs.btrfs -f -L PROXMOX "$ROOT_PART"
echo "✓ Root formatted as BTRFS"

echo ""
echo "━━━ Step 3: Mounting Filesystems ━━━"
echo ""

# Mount ESP
mkdir -p /boot/efi
mount "$ESP_PART" /boot/efi
echo "✓ ESP mounted at /boot/efi"

# Mount root (for future use)
mkdir -p /mnt/proxmox
mount "$ROOT_PART" /mnt/proxmox
echo "✓ Root mounted at /mnt/proxmox"

echo ""
echo "━━━ Step 4: Installing GRUB ━━━"
echo ""

# Install GRUB to ESP
<<<<<<< HEAD
grub-install --target=x86_64-efi --efi-directory=/boot/efi --bootloader-id=GRUB --removable
=======
# In live environments, grub-install struggles with overlay filesystems
# Use --no-nvram and --force to bypass device detection issues
grub-install --target=x86_64-efi \
    --efi-directory=/boot/efi \
    --boot-directory=/boot/efi \
    --bootloader-id=GRUB \
    --removable \
    --no-floppy \
    --no-nvram \
    --force
>>>>>>> a3d3e910

echo "✓ GRUB installed"

echo ""
echo "━━━ Step 5: Copying Proxmox ISO to ESP ━━━"
echo ""

# Copy ISO to ESP (GRUB will boot it directly)
mkdir -p /boot/efi/iso
cp "$ISO_FILE" /boot/efi/iso/proxmox-installer.iso

echo "✓ Proxmox ISO copied to ESP"

echo ""
echo "━━━ Step 6: Installing netboot.xyz ━━━"
echo ""

NETBOOT_DIR="/boot/efi/netboot.xyz"
mkdir -p "$NETBOOT_DIR"

# Copy from repo if available
if [ -f "boot/netboot.xyz/netboot.xyz.efi" ]; then
    cp boot/netboot.xyz/netboot.xyz.efi "$NETBOOT_DIR/"
    echo "✓ netboot.xyz copied from repo"
else
    # Download if not in repo
    echo "Downloading netboot.xyz..."
    wget -q -O "$NETBOOT_DIR/netboot.xyz.efi" \
        https://boot.netboot.xyz/ipxe/netboot.xyz.efi
    echo "✓ netboot.xyz downloaded"
fi

echo ""
echo "━━━ Step 7: Creating GRUB Configuration ━━━"
echo ""

# Create GRUB config
cat > /boot/efi/grub/grub.cfg <<'EOF'
set timeout=10
set default=0

menuentry "Proxmox VE 9 Installer (PackageKit)" {
    set isofile="/iso/proxmox-installer.iso"
    loopback loop $isofile
    linux (loop)/boot/linux26 boot=live noprompt noeject splash quiet vga=791 findiso=$isofile
    initrd (loop)/boot/initrd.img
}

menuentry "netboot.xyz" {
    chainloader /netboot.xyz/netboot.xyz.efi
}
EOF

echo "✓ GRUB configuration created"

# Sync to disk
sync

echo ""
echo "━━━━━━━━━━━━━━━━━━━━━━━━━━━━━━━━━━━━━━━━"
echo "  ✓ Installation Complete!"
echo "━━━━━━━━━━━━━━━━━━━━━━━━━━━━━━━━━━━━━━━━"
echo ""
echo "Summary:"
echo "  Device:     $DEVICE"
echo "  ESP:        $ESP_PART (2GB, FAT32)"
echo "  Root:       $ROOT_PART (BTRFS)"
echo "  Bootloader: GRUB"
echo "  Default:    Proxmox VE 9 Installer"
echo ""
echo "The system will now reboot into the Proxmox installer."
echo "The installer will use PackageKit (no dpkg/apt)."
echo ""
read -p "Press Enter to reboot now, or Ctrl+C to cancel..."

# Unmount and reboot
umount /mnt/proxmox
rmdir /mnt/proxmox
sync

reboot<|MERGE_RESOLUTION|>--- conflicted
+++ resolved
@@ -158,9 +158,6 @@
 echo ""
 
 # Install GRUB to ESP
-<<<<<<< HEAD
-grub-install --target=x86_64-efi --efi-directory=/boot/efi --bootloader-id=GRUB --removable
-=======
 # In live environments, grub-install struggles with overlay filesystems
 # Use --no-nvram and --force to bypass device detection issues
 grub-install --target=x86_64-efi \
@@ -171,7 +168,6 @@
     --no-floppy \
     --no-nvram \
     --force
->>>>>>> a3d3e910
 
 echo "✓ GRUB installed"
 
