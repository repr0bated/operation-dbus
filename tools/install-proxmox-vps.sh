--- conflicted
+++ resolved
@@ -158,20 +158,7 @@
 echo ""
 
 # Install GRUB to ESP
-<<<<<<< HEAD
-# In live environments, grub-install struggles with overlay filesystems
-# Use --no-nvram and --force to bypass device detection issues
-grub-install --target=x86_64-efi \
-    --efi-directory=/boot/efi \
-    --boot-directory=/boot/efi \
-    --bootloader-id=GRUB \
-    --removable \
-    --no-floppy \
-    --no-nvram \
-    --force
-=======
 grub-install --target=x86_64-efi --efi-directory=/boot/efi --bootloader-id=GRUB --removable
->>>>>>> 5324d77f
 
 echo "✓ GRUB installed"
 
