//! State plugins - each manages a domain via native protocols
pub mod keyring;
pub mod login1;
pub mod lxc;
pub mod net;
#[cfg(feature = "openflow")]
pub mod netmaker;
#[cfg(feature = "openflow")]
pub mod openflow;
pub mod packagekit;
<<<<<<< HEAD
#[cfg(feature = "openflow")]
pub mod privacy;
=======
>>>>>>> babe15c8
pub mod sessdecl;
pub mod systemd;

pub mod dnsresolver;
pub mod pcidecl;
pub use dnsresolver::DnsResolverPlugin;
pub use login1::Login1Plugin;
pub use lxc::LxcPlugin;
pub use net::NetStatePlugin;
pub use packagekit::PackageKitPlugin;
pub use pcidecl::PciDeclPlugin;
pub use sessdecl::SessDeclPlugin;
pub use systemd::SystemdStatePlugin;

#[cfg(feature = "openflow")]
pub use netmaker::NetmakerPlugin;
#[cfg(feature = "openflow")]
pub use openflow::OpenFlowPlugin;
#[cfg(feature = "openflow")]
pub use privacy::PrivacyPlugin;<|MERGE_RESOLUTION|>--- conflicted
+++ resolved
@@ -8,11 +8,6 @@
 #[cfg(feature = "openflow")]
 pub mod openflow;
 pub mod packagekit;
-<<<<<<< HEAD
-#[cfg(feature = "openflow")]
-pub mod privacy;
-=======
->>>>>>> babe15c8
 pub mod sessdecl;
 pub mod systemd;
 
