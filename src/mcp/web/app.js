--- conflicted
+++ resolved
@@ -359,312 +359,6 @@
         `;
     }
 
-<<<<<<< HEAD
-    // Enhanced Discovery Methods
-    async discoverServices() {
-        this.showToast('Discovering D-Bus services...', 'info');
-
-        try {
-            const response = await fetch('/api/tools/list_dbus_services/execute', {
-                method: 'POST',
-                headers: { 'Content-Type': 'application/json' },
-                body: JSON.stringify({ include_activatable: false })
-            });
-
-            const data = await response.json();
-
-            if (data.success && data.result.active_services) {
-                this.discoveredServices = data.result.active_services;
-                this.serviceTree = {};  // Store expanded state
-                this.showToast(`Discovered ${this.discoveredServices.length} services`, 'success');
-
-                // Update stats
-                document.getElementById('discovery-stats').style.display = 'block';
-                document.getElementById('stat-services').textContent = this.discoveredServices.length;
-
-                this.renderDiscoveryTree();
-            } else {
-                this.showToast('Discovery failed', 'error');
-            }
-        } catch (error) {
-            console.error('Discovery error:', error);
-            this.showToast('Failed to discover services', 'error');
-        }
-    }
-
-    async expandService(serviceName) {
-        if (this.serviceTree[serviceName]?.paths) {
-            // Already loaded, just toggle
-            return;
-        }
-
-        try {
-            const response = await fetch('/api/tools/list_dbus_object_paths/execute', {
-                method: 'POST',
-                headers: { 'Content-Type': 'application/json' },
-                body: JSON.stringify({ service_name: serviceName })
-            });
-
-            const data = await response.json();
-
-            if (data.success && data.result.object_paths) {
-                if (!this.serviceTree[serviceName]) {
-                    this.serviceTree[serviceName] = {};
-                }
-                this.serviceTree[serviceName].paths = data.result.object_paths;
-                this.serviceTree[serviceName].expanded = true;
-
-                // Update object count
-                const totalObjects = Object.values(this.serviceTree)
-                    .filter(s => s.paths)
-                    .reduce((sum, s) => sum + s.paths.length, 0);
-                document.getElementById('stat-objects').textContent = totalObjects;
-
-                this.renderDiscoveryTree();
-            }
-        } catch (error) {
-            console.error('Failed to expand service:', error);
-            this.showToast(`Failed to load paths for ${serviceName}`, 'error');
-        }
-    }
-
-    async expandObject(serviceName, objectPath) {
-        const key = `${serviceName}:${objectPath}`;
-
-        if (this.serviceTree[serviceName]?.objects?.[objectPath]) {
-            // Already loaded
-            return;
-        }
-
-        try {
-            const response = await fetch('/api/tools/introspect_dbus_object/execute', {
-                method: 'POST',
-                headers: { 'Content-Type': 'application/json' },
-                body: JSON.stringify({
-                    service_name: serviceName,
-                    object_path: objectPath
-                })
-            });
-
-            const data = await response.json();
-
-            if (data.success && data.result.interfaces) {
-                if (!this.serviceTree[serviceName].objects) {
-                    this.serviceTree[serviceName].objects = {};
-                }
-                this.serviceTree[serviceName].objects[objectPath] = {
-                    interfaces: data.result.interfaces,
-                    child_nodes: data.result.child_nodes || [],
-                    expanded: true
-                };
-
-                // Update interface and method counts
-                let totalInterfaces = 0;
-                let totalMethods = 0;
-                Object.values(this.serviceTree).forEach(service => {
-                    if (service.objects) {
-                        Object.values(service.objects).forEach(obj => {
-                            totalInterfaces += obj.interfaces.length;
-                            obj.interfaces.forEach(iface => {
-                                totalMethods += iface.methods?.length || 0;
-                            });
-                        });
-                    }
-                });
-                document.getElementById('stat-interfaces').textContent = totalInterfaces;
-                document.getElementById('stat-methods').textContent = totalMethods;
-
-                this.renderDiscoveryTree();
-            }
-        } catch (error) {
-            console.error('Failed to introspect object:', error);
-            this.showToast(`Failed to introspect ${objectPath}`, 'error');
-        }
-    }
-
-    renderDiscoveryTree() {
-        const container = document.getElementById('discovery-results');
-        const viewMode = document.getElementById('discovery-view-mode')?.value || 'tree';
-
-        if (!this.discoveredServices || this.discoveredServices.length === 0) {
-            return;
-        }
-
-        let html = '<div class="discovery-tree">';
-
-        this.discoveredServices.forEach(serviceName => {
-            const service = this.serviceTree[serviceName] || {};
-            const isExpanded = service.expanded;
-            const paths = service.paths || [];
-
-            html += `
-                <div class="tree-node service-node">
-                    <div class="tree-node-header" onclick="window.mcp.toggleService('${this.escapeHtml(serviceName)}')">
-                        <span class="tree-toggle">${paths.length > 0 ? (isExpanded ? '▼' : '►') : '○'}</span>
-                        <span class="tree-icon">📦</span>
-                        <span class="tree-label">${this.escapeHtml(serviceName)}</span>
-                        ${paths.length > 0 ? `<span class="tree-badge">${paths.length} objects</span>` : ''}
-                        <button class="btn btn-xs" onclick="event.stopPropagation(); window.mcp.introspectServiceManually('${this.escapeHtml(serviceName)}')" style="margin-left: auto;">
-                            Introspect
-                        </button>
-                    </div>
-                    ${isExpanded && paths.length > 0 ? `
-                        <div class="tree-children">
-                            ${paths.map(path => this.renderObjectNode(serviceName, path)).join('')}
-                        </div>
-                    ` : ''}
-                </div>
-            `;
-        });
-
-        html += '</div>';
-        container.innerHTML = html;
-    }
-
-    renderObjectNode(serviceName, objectPath) {
-        const service = this.serviceTree[serviceName];
-        const object = service?.objects?.[objectPath];
-        const isExpanded = object?.expanded;
-        const interfaces = object?.interfaces || [];
-
-        let html = `
-            <div class="tree-node object-node">
-                <div class="tree-node-header" onclick="window.mcp.toggleObject('${this.escapeHtml(serviceName)}', '${this.escapeHtml(objectPath)}')">
-                    <span class="tree-toggle">${interfaces.length > 0 ? (isExpanded ? '▼' : '►') : '○'}</span>
-                    <span class="tree-icon">📄</span>
-                    <span class="tree-label">${this.escapeHtml(objectPath)}</span>
-                    ${interfaces.length > 0 ? `<span class="tree-badge">${interfaces.length} interfaces</span>` : ''}
-                </div>
-                ${isExpanded && interfaces.length > 0 ? `
-                    <div class="tree-children">
-                        ${interfaces.map(iface => this.renderInterfaceNode(iface)).join('')}
-                    </div>
-                ` : ''}
-            </div>
-        `;
-
-        return html;
-    }
-
-    renderInterfaceNode(iface) {
-        const methods = iface.methods || [];
-        const properties = iface.properties || [];
-        const signals = iface.signals || [];
-
-        return `
-            <div class="tree-node interface-node">
-                <div class="tree-node-header">
-                    <span class="tree-icon">⚡</span>
-                    <span class="tree-label">${this.escapeHtml(iface.name)}</span>
-                    ${methods.length > 0 ? `<span class="tree-badge badge-method">${methods.length} methods</span>` : ''}
-                    ${properties.length > 0 ? `<span class="tree-badge badge-property">${properties.length} props</span>` : ''}
-                    ${signals.length > 0 ? `<span class="tree-badge badge-signal">${signals.length} signals</span>` : ''}
-                </div>
-                <div class="tree-children">
-                    ${methods.map(m => `
-                        <div class="tree-node method-node">
-                            <span class="tree-icon">🔧</span>
-                            <span class="tree-label">${this.escapeHtml(m.name)}(${m.in_args?.map(a => a.type).join(', ') || ''})</span>
-                            ${m.out_args?.length > 0 ? `<span class="tree-type">→ ${m.out_args.map(a => a.type).join(', ')}</span>` : ''}
-                        </div>
-                    `).join('')}
-                    ${properties.map(p => `
-                        <div class="tree-node property-node">
-                            <span class="tree-icon">📋</span>
-                            <span class="tree-label">${this.escapeHtml(p.name)}</span>
-                            <span class="tree-type">${p.type}</span>
-                            <span class="tree-access">${p.access}</span>
-                        </div>
-                    `).join('')}
-                    ${signals.map(s => `
-                        <div class="tree-node signal-node">
-                            <span class="tree-icon">📡</span>
-                            <span class="tree-label">${this.escapeHtml(s.name)}</span>
-                        </div>
-                    `).join('')}
-                </div>
-            </div>
-        `;
-    }
-
-    async toggleService(serviceName) {
-        const service = this.serviceTree[serviceName];
-
-        if (!service || !service.paths) {
-            // First time - load paths
-            await this.expandService(serviceName);
-        } else {
-            // Toggle expansion
-            service.expanded = !service.expanded;
-            this.renderDiscoveryTree();
-        }
-    }
-
-    async toggleObject(serviceName, objectPath) {
-        const service = this.serviceTree[serviceName];
-        const object = service?.objects?.[objectPath];
-
-        if (!object) {
-            // First time - load introspection
-            await this.expandObject(serviceName, objectPath);
-        } else {
-            // Toggle expansion
-            object.expanded = !object.expanded;
-            this.renderDiscoveryTree();
-        }
-    }
-
-    async expandAllServices() {
-        if (!this.discoveredServices) {
-            this.showToast('Run discovery first', 'warning');
-            return;
-        }
-
-        this.showToast('Expanding all services...', 'info');
-
-        for (const serviceName of this.discoveredServices) {
-            if (!this.serviceTree[serviceName]?.paths) {
-                await this.expandService(serviceName);
-            } else {
-                this.serviceTree[serviceName].expanded = true;
-            }
-        }
-
-        this.renderDiscoveryTree();
-        this.showToast('All services expanded', 'success');
-    }
-
-    collapseAllServices() {
-        if (!this.serviceTree) return;
-
-        Object.values(this.serviceTree).forEach(service => {
-            service.expanded = false;
-            if (service.objects) {
-                Object.values(service.objects).forEach(obj => {
-                    obj.expanded = false;
-                });
-            }
-        });
-
-        this.renderDiscoveryTree();
-    }
-
-    filterServices(query) {
-        // TODO: Implement filtering
-        console.log('Filter:', query);
-    }
-
-    changeDiscoveryView(viewMode) {
-        // TODO: Implement different view modes
-        console.log('View mode:', viewMode);
-    }
-
-    introspectServiceManually(serviceName) {
-        const path = prompt(`Enter object path for ${serviceName}:`, '/');
-        if (path) {
-            this.expandObject(serviceName, path);
-        }
-=======
     renderServiceDetails(service) {
         let details = '';
 
@@ -795,7 +489,6 @@
         }
 
         return `<div class="service-detail-content">${details}</div>`;
->>>>>>> 246b67fc
     }
 
     renderLogs() {
@@ -1364,367 +1057,6 @@
 window.runDiscovery = () => window.mcp.runDiscovery();
 window.clearLogs = () => window.mcp.clearLogs();
 window.downloadLogs = () => window.mcp.downloadLogs();
-<<<<<<< HEAD
-// ===== WORKFLOW BUILDER EXTENSION =====
-Object.assign(MCPDashboard.prototype, {
-    createNewWorkflow() {
-        this.workflowNodes = [];
-        this.workflowConnections = [];
-        this.workflowCounter = 0;
-        this.selectedNode = null;
-        this.connectionStart = null;
-        this.renderWorkflow();
-        document.getElementById('canvas-hint').style.display = 'flex';
-        document.getElementById('btn-execute-workflow').disabled = true;
-        this.showToast('New workflow created', 'success');
-    },
-
-    onNodeDragStart(event) {
-        event.dataTransfer.setData('nodeType', event.target.closest('.palette-node').getAttribute('data-node-type'));
-        event.dataTransfer.effectAllowed = 'copy';
-    },
-
-    onCanvasDragOver(event) {
-        event.preventDefault();
-        event.dataTransfer.dropEffect = 'copy';
-    },
-
-    onCanvasDrop(event) {
-        event.preventDefault();
-        const nodeType = event.dataTransfer.getData('nodeType');
-        if (!nodeType) return;
-
-        const canvas = document.getElementById('workflow-canvas');
-        const rect = canvas.getBoundingClientRect();
-        const x = event.clientX - rect.left;
-        const y = event.clientY - rect.top;
-
-        this.addWorkflowNode(nodeType, x, y);
-        document.getElementById('canvas-hint').style.display = 'none';
-    },
-
-    addWorkflowNode(type, x, y) {
-        if (!this.workflowCounter) this.workflowCounter = 0;
-        const node = {
-            id: 'node-' + (this.workflowCounter++),
-            type: type,
-            x: x,
-            y: y,
-            config: this.getDefaultNodeConfig(type),
-            inputs: this.getNodeInputs(type),
-            outputs: this.getNodeOutputs(type)
-        };
-
-        if (!this.workflowNodes) this.workflowNodes = [];
-        this.workflowNodes.push(node);
-        this.renderWorkflow();
-        this.showToast('Added ' + type + ' node', 'info');
-    },
-
-    getDefaultNodeConfig(type) {
-        const configs = {
-            'trigger-manual': { label: 'Manual Start' },
-            'trigger-signal': { label: 'D-Bus Signal', service: '', path: '/', interface: '', signal: '' },
-            'dbus-method': { label: 'Method Call', service: '', path: '/', interface: '', method: '', args: [] },
-            'dbus-property-get': { label: 'Get Property', service: '', path: '/', interface: '', property: '' },
-            'dbus-property-set': { label: 'Set Property', service: '', path: '/', interface: '', property: '', value: '' },
-            'condition': { label: 'Condition', expression: 'value > 0' },
-            'transform': { label: 'Transform', expression: 'value * 2' },
-            'delay': { label: 'Delay', milliseconds: 1000 },
-            'output-log': { label: 'Log Output' },
-            'output-notification': { label: 'Notification', title: 'Workflow', message: '' }
-        };
-        return configs[type] || { label: type };
-    },
-
-    getNodeInputs(type) {
-        if (type.startsWith('trigger-')) return [];
-        return [{ id: 'in', label: 'In' }];
-    },
-
-    getNodeOutputs(type) {
-        const outputs = {
-            'condition': [
-                { id: 'true', label: 'True' },
-                { id: 'false', label: 'False' }
-            ]
-        };
-        return outputs[type] || [{ id: 'out', label: 'Out' }];
-    },
-
-    renderWorkflow() {
-        if (!this.workflowNodes) this.workflowNodes = [];
-        if (!this.workflowConnections) this.workflowConnections = [];
-
-        const nodesLayer = document.getElementById('nodes-layer');
-        const connectionsLayer = document.getElementById('connections-layer');
-        if (!nodesLayer || !connectionsLayer) return;
-
-        nodesLayer.innerHTML = '';
-        connectionsLayer.innerHTML = '';
-
-        const self = this;
-        this.workflowConnections.forEach(function(conn) {
-            const fromNode = self.workflowNodes.find(function(n) { return n.id === conn.from; });
-            const toNode = self.workflowNodes.find(function(n) { return n.id === conn.to; });
-            if (!fromNode || !toNode) return;
-
-            const fromX = fromNode.x + 120;
-            const fromY = fromNode.y + 50;
-            const toX = toNode.x;
-            const toY = toNode.y + 50;
-
-            const path = document.createElementNS('http://www.w3.org/2000/svg', 'path');
-            const midX = (fromX + toX) / 2;
-            path.setAttribute('d', 'M ' + fromX + ' ' + fromY + ' C ' + midX + ' ' + fromY + ', ' + midX + ' ' + toY + ', ' + toX + ' ' + toY);
-            path.setAttribute('stroke', '#3b82f6');
-            path.setAttribute('stroke-width', '2');
-            path.setAttribute('fill', 'none');
-            path.setAttribute('class', 'workflow-connection');
-            connectionsLayer.appendChild(path);
-        });
-
-        this.workflowNodes.forEach(function(node) {
-            self.renderWorkflowNode(node, nodesLayer);
-        });
-    },
-
-    renderWorkflowNode(node, container) {
-        const group = document.createElementNS('http://www.w3.org/2000/svg', 'g');
-        group.setAttribute('transform', 'translate(' + node.x + ', ' + node.y + ')');
-        group.setAttribute('data-node-id', node.id);
-        group.setAttribute('class', 'workflow-node');
-
-        const rect = document.createElementNS('http://www.w3.org/2000/svg', 'rect');
-        rect.setAttribute('width', '120');
-        rect.setAttribute('height', '80');
-        rect.setAttribute('rx', '8');
-        rect.setAttribute('fill', this.getNodeColor(node.type));
-        rect.setAttribute('stroke', node.id === this.selectedNode ? '#3b82f6' : '#d1d5db');
-        rect.setAttribute('stroke-width', node.id === this.selectedNode ? '3' : '1');
-        group.appendChild(rect);
-
-        const text = document.createElementNS('http://www.w3.org/2000/svg', 'text');
-        text.setAttribute('x', '60');
-        text.setAttribute('y', '25');
-        text.setAttribute('text-anchor', 'middle');
-        text.setAttribute('fill', '#1f2937');
-        text.setAttribute('font-size', '12');
-        text.setAttribute('font-weight', '600');
-        text.textContent = node.config.label.substring(0, 15);
-        group.appendChild(text);
-
-        const typeText = document.createElementNS('http://www.w3.org/2000/svg', 'text');
-        typeText.setAttribute('x', '60');
-        typeText.setAttribute('y', '45');
-        typeText.setAttribute('text-anchor', 'middle');
-        typeText.setAttribute('fill', '#6b7280');
-        typeText.setAttribute('font-size', '9');
-        typeText.textContent = node.type.substring(0, 15);
-        group.appendChild(typeText);
-
-        const self = this;
-        node.inputs.forEach(function(input, i) {
-            const circle = document.createElementNS('http://www.w3.org/2000/svg', 'circle');
-            circle.setAttribute('cx', '0');
-            circle.setAttribute('cy', '40');
-            circle.setAttribute('r', '6');
-            circle.setAttribute('fill', '#10b981');
-            circle.setAttribute('class', 'node-port input-port');
-            circle.onclick = function(e) {
-                e.stopPropagation();
-                self.onPortClick(node.id, input.id, 'input');
-            };
-            group.appendChild(circle);
-        });
-
-        node.outputs.forEach(function(output, i) {
-            const yOffset = 40 + (i - node.outputs.length / 2 + 0.5) * 20;
-            const circle = document.createElementNS('http://www.w3.org/2000/svg', 'circle');
-            circle.setAttribute('cx', '120');
-            circle.setAttribute('cy', yOffset);
-            circle.setAttribute('r', '6');
-            circle.setAttribute('fill', '#3b82f6');
-            circle.setAttribute('class', 'node-port output-port');
-            circle.onclick = function(e) {
-                e.stopPropagation();
-                self.onPortClick(node.id, output.id, 'output');
-            };
-            group.appendChild(circle);
-        });
-
-        group.onclick = function(e) {
-            if (!e.target.classList.contains('node-port')) {
-                self.selectedNode = node.id;
-                self.showNodeProperties(node);
-                self.renderWorkflow();
-            }
-        };
-
-        container.appendChild(group);
-    },
-
-    getNodeColor(type) {
-        const colors = {
-            'trigger-manual': '#dbeafe',
-            'trigger-signal': '#dbeafe',
-            'dbus-method': '#d1fae5',
-            'dbus-property-get': '#fef3c7',
-            'dbus-property-set': '#fef3c7',
-            'condition': '#e9d5ff',
-            'transform': '#e9d5ff',
-            'delay': '#e9d5ff',
-            'output-log': '#fee2e2',
-            'output-notification': '#fee2e2'
-        };
-        return colors[type] || '#f3f4f6';
-    },
-
-    onPortClick(nodeId, portId, portType) {
-        if (portType === 'output') {
-            this.connectionStart = { node: nodeId, port: portId };
-            this.showToast('Click an input port to complete connection', 'info');
-        } else if (portType === 'input' && this.connectionStart) {
-            if (!this.workflowConnections) this.workflowConnections = [];
-            this.workflowConnections.push({
-                from: this.connectionStart.node,
-                fromPort: this.connectionStart.port,
-                to: nodeId,
-                toPort: portId
-            });
-            this.connectionStart = null;
-            this.renderWorkflow();
-            this.showToast('Connection created', 'success');
-            document.getElementById('btn-execute-workflow').disabled = false;
-        }
-    },
-
-    onCanvasMouseDown(event) {},
-    onCanvasMouseMove(event) {},
-    onCanvasMouseUp(event) {},
-
-    showNodeProperties(node) {
-        const container = document.getElementById('node-properties');
-        if (!container) return;
-
-        let html = '<div class="property-group"><label>Label</label><input type="text" class="form-control form-control-sm" value="' + this.escapeHtml(node.config.label) + '" oninput="window.mcp.updateNodeProperty(\'' + node.id + '\', \'label\', this.value)"></div>';
-
-        if (node.type === 'dbus-method') {
-            html += '<div class="property-group"><label>Service</label><input type="text" class="form-control form-control-sm" value="' + this.escapeHtml(node.config.service || '') + '" placeholder="org.freedesktop.systemd1" oninput="window.mcp.updateNodeProperty(\'' + node.id + '\', \'service\', this.value)"></div>';
-        }
-
-        html += '<button class="btn btn-sm btn-danger" onclick="window.mcp.deleteNode(\'' + node.id + '\')">Delete</button>';
-        container.innerHTML = html;
-    },
-
-    updateNodeProperty(nodeId, property, value) {
-        const node = this.workflowNodes.find(function(n) { return n.id === nodeId; });
-        if (node) {
-            node.config[property] = value;
-            this.renderWorkflow();
-        }
-    },
-
-    deleteNode(nodeId) {
-        const self = this;
-        this.workflowNodes = this.workflowNodes.filter(function(n) { return n.id !== nodeId; });
-        this.workflowConnections = this.workflowConnections.filter(function(c) {
-            return c.from !== nodeId && c.to !== nodeId;
-        });
-        this.renderWorkflow();
-        this.showToast('Node deleted', 'success');
-    },
-
-    clearWorkflowCanvas() {
-        if (confirm('Clear workflow?')) {
-            this.createNewWorkflow();
-        }
-    },
-
-    validateWorkflow() {
-        const self = this;
-        const errors = [];
-        const triggerNodes = this.workflowNodes.filter(function(n) { return n.type.startsWith('trigger-'); });
-        if (triggerNodes.length === 0) errors.push('No trigger node');
-
-        if (errors.length > 0) {
-            this.showToast('Validation: ' + errors.join(', '), 'error');
-        } else {
-            this.showToast('Workflow is valid!', 'success');
-        }
-    },
-
-    executeWorkflow() {
-        this.showToast('Executing workflow...', 'info');
-        document.getElementById('workflow-output').style.display = 'block';
-        document.getElementById('workflow-output-content').innerHTML = '<div>✅ Execution complete</div>';
-    },
-
-    saveWorkflow() {
-        const workflow = {
-            version: 1,
-            nodes: this.workflowNodes || [],
-            connections: this.workflowConnections || []
-        };
-        const blob = new Blob([JSON.stringify(workflow, null, 2)], { type: 'application/json' });
-        const url = URL.createObjectURL(blob);
-        const a = document.createElement('a');
-        a.href = url;
-        a.download = 'workflow-' + Date.now() + '.json';
-        a.click();
-        URL.revokeObjectURL(url);
-        this.showToast('Workflow saved', 'success');
-    },
-
-    loadWorkflow() {
-        const input = document.createElement('input');
-        input.type = 'file';
-        input.accept = 'application/json';
-        const self = this;
-        input.onchange = function(e) {
-            const file = e.target.files[0];
-            if (!file) return;
-            const reader = new FileReader();
-            reader.onload = function(e) {
-                try {
-                    const workflow = JSON.parse(e.target.result);
-                    self.workflowNodes = workflow.nodes || [];
-                    self.workflowConnections = workflow.connections || [];
-                    self.renderWorkflow();
-                    document.getElementById('canvas-hint').style.display = 'none';
-                    self.showToast('Workflow loaded', 'success');
-                } catch (error) {
-                    self.showToast('Failed to load', 'error');
-                }
-            };
-            reader.readAsText(file);
-        };
-        input.click();
-    },
-
-    togglePaletteCategory(category) {
-        const elem = document.getElementById('palette-' + category);
-        const toggle = event.target.querySelector('.palette-toggle');
-        if (elem.style.display === 'none') {
-            elem.style.display = 'block';
-            toggle.textContent = '▼';
-        } else {
-            elem.style.display = 'none';
-            toggle.textContent = '►';
-        }
-    },
-
-    filterNodePalette(query) {},
-
-    setWorkflowZoom(zoom) {
-        document.getElementById('workflow-canvas').style.transform = 'scale(' + zoom + ')';
-    },
-
-    browseFromDiscovery(nodeId) {
-        this.showToast('Browse Discovery - Coming soon!', 'info');
-    }
-});
-=======
 window.clearChat = () => window.mcp.clearChat();
 window.toggleServiceDetails = (serviceId) => {
     const detailsElement = document.getElementById(`details_${serviceId}`);
@@ -2090,5 +1422,4 @@
 
         canvas.appendChild(nodeElement);
     });
-}
->>>>>>> 246b67fc
+}