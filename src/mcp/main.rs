//! Refactored MCP server using tool registry for loose coupling

<<<<<<< HEAD
use op_dbus::mcp::tool_registry::{
=======
use crate::mcp::tool_registry::{
>>>>>>> 3971c6cf
    AuditMiddleware, DynamicToolBuilder, LoggingMiddleware, Tool, ToolContent, ToolRegistry,
    ToolResult,
};
use anyhow::{Context, Result};
use serde::{Deserialize, Serialize};
use serde_json::{json, Value};
use std::io::{self, BufRead, Write};
use std::sync::Arc;
use zbus::Connection;

#[derive(Debug, Serialize, Deserialize)]
struct McpRequest {
    jsonrpc: String,
    id: Option<Value>,
    method: String,
    params: Option<Value>,
}

#[derive(Debug, Serialize, Deserialize)]
struct McpResponse {
    jsonrpc: String,
    id: Option<Value>,
    #[serde(skip_serializing_if = "Option::is_none")]
    result: Option<Value>,
    #[serde(skip_serializing_if = "Option::is_none")]
    error: Option<McpError>,
}

#[derive(Debug, Serialize, Deserialize)]
struct McpError {
    code: i32,
    message: String,
    #[serde(skip_serializing_if = "Option::is_none")]
    data: Option<Value>,
}

/// Refactored MCP server with tool registry
struct McpServer {
    registry: Arc<ToolRegistry>,
    orchestrator: Option<OrchestratorProxy<'static>>,
}

#[zbus::proxy(
    interface = "org.dbusmcp.Orchestrator",
    default_service = "org.dbusmcp.Orchestrator",
    default_path = "/org/dbusmcp/Orchestrator"
)]
trait Orchestrator {
    async fn spawn_agent(&self, agent_type: String, config: String) -> zbus::Result<String>;
    async fn send_task(&self, agent_id: String, task_json: String) -> zbus::Result<String>;
    async fn get_agent_status(&self, agent_id: String) -> zbus::Result<String>;
    async fn list_agents(&self) -> zbus::Result<Vec<String>>;
}

impl McpServer {
    async fn new() -> Result<Self> {
        // Create tool registry
        let registry = Arc::new(ToolRegistry::new());

        // Add middleware
        registry.add_middleware(Box::new(LoggingMiddleware)).await;
        registry
            .add_middleware(Box::new(AuditMiddleware::new()))
            .await;

        // Register default tools
        Self::register_default_tools(&registry).await?;

        // Try to connect to orchestrator
        let orchestrator = match Connection::session().await {
            Ok(conn) => match OrchestratorProxy::new(&conn).await {
                Ok(proxy) => {
                    eprintln!("Connected to orchestrator");
                    Some(proxy)
                }
                Err(e) => {
                    eprintln!("Warning: Could not connect to orchestrator: {}", e);
                    None
                }
            },
            Err(e) => {
                eprintln!("Warning: Could not connect to D-Bus session: {}", e);
                None
            }
        };

        Ok(Self {
            registry,
            orchestrator,
        })
    }

    /// Register default tools dynamically
    async fn register_default_tools(registry: &ToolRegistry) -> Result<()> {
        // Systemd status tool
        let systemd_status = DynamicToolBuilder::new("systemd_status")
            .description("Get the status of a systemd service")
            .schema(json!({
                "type": "object",
                "properties": {
                    "service": {
                        "type": "string",
                        "description": "Name of the systemd service"
                    }
                },
                "required": ["service"]
            }))
            .handler(|params| {
                let service = params["service"]
                    .as_str()
                    .ok_or_else(|| anyhow::anyhow!("Missing service parameter"))?;

                // In real implementation, would query systemd
                Ok(ToolResult {
                    content: vec![ToolContent::text(format!("Status of {}: running", service))],
                    metadata: None,
                })
            })
            .build();

        registry.register_tool(Box::new(systemd_status)).await?;

        // File read tool
        let file_read = DynamicToolBuilder::new("file_read")
            .description("Read contents of a file")
            .schema(json!({
                "type": "object",
                "properties": {
                    "path": {
                        "type": "string",
                        "description": "File path"
                    }
                },
                "required": ["path"]
            }))
            .handler(|params| {
                let path = params["path"]
                    .as_str()
                    .ok_or_else(|| anyhow::anyhow!("Missing path parameter"))?;

                // In real implementation, would read file with validation
                Ok(ToolResult {
                    content: vec![ToolContent::text(format!("Contents of {}", path))],
                    metadata: None,
                })
            })
            .build();

        registry.register_tool(Box::new(file_read)).await?;

        // Network interfaces tool
        let network_interfaces = DynamicToolBuilder::new("network_interfaces")
            .description("List network interfaces")
            .schema(json!({
                "type": "object",
                "properties": {}
            }))
            .handler(|_params| {
                Ok(ToolResult {
                    content: vec![ToolContent::json(json!({
                        "interfaces": [
                            {"name": "eth0", "ip": "192.168.1.100"},
                            {"name": "lo", "ip": "127.0.0.1"}
                        ]
                    }))],
                    metadata: None,
                })
            })
            .build();

        registry.register_tool(Box::new(network_interfaces)).await?;

        // Process list tool
        let process_list = DynamicToolBuilder::new("process_list")
            .description("List running processes")
            .schema(json!({
                "type": "object",
                "properties": {
                    "filter": {
                        "type": "string",
                        "description": "Optional filter"
                    }
                }
            }))
            .handler(|params| {
                let filter = params["filter"].as_str();

                Ok(ToolResult {
                    content: vec![ToolContent::text(format!(
                        "Processes{}",
                        filter
                            .map(|f| format!(" filtered by '{}'", f))
                            .unwrap_or_default()
                    ))],
                    metadata: None,
                })
            })
            .build();

        registry.register_tool(Box::new(process_list)).await?;

        // Command execution tool
        let exec_command = DynamicToolBuilder::new("exec_command")
            .description("Execute a whitelisted command")
            .schema(json!({
                "type": "object",
                "properties": {
                    "command": {
                        "type": "string",
                        "description": "Command to execute"
                    },
                    "args": {
                        "type": "array",
                        "items": {"type": "string"},
                        "description": "Command arguments"
                    }
                },
                "required": ["command"]
            }))
            .handler(|params| {
                let command = params["command"]
                    .as_str()
                    .ok_or_else(|| anyhow::anyhow!("Missing command"))?;

                // In real implementation, would validate and execute
                Ok(ToolResult {
                    content: vec![ToolContent::text(format!("Executed: {}", command))],
                    metadata: None,
                })
            })
            .build();

        registry.register_tool(Box::new(exec_command)).await?;

        Ok(())
    }

    async fn handle_request(&self, request: McpRequest) -> McpResponse {
        match request.method.as_str() {
            "initialize" => self.handle_initialize(request.id),
            "tools/list" => self.handle_tools_list(request.id).await,
            "tools/call" => self.handle_tools_call(request.id, request.params).await,
            _ => McpResponse {
                jsonrpc: "2.0".to_string(),
                id: request.id,
                result: None,
                error: Some(McpError {
                    code: -32601,
                    message: format!("Method not found: {}", request.method),
                    data: None,
                }),
            },
        }
    }

    fn handle_initialize(&self, id: Option<Value>) -> McpResponse {
        McpResponse {
            jsonrpc: "2.0".to_string(),
            id,
            result: Some(json!({
                "protocolVersion": "2024-11-05",
                "capabilities": {
                    "tools": {
                        "list": true,
                        "call": true
                    }
                },
                "serverInfo": {
                    "name": "dbus-mcp-refactored",
                    "version": "2.0.0",
                    "description": "Refactored MCP server with loose coupling"
                }
            })),
            error: None,
        }
    }

    async fn handle_tools_list(&self, id: Option<Value>) -> McpResponse {
        let tools = self.registry.list_tools().await;

        let tool_list: Vec<Value> = tools
            .into_iter()
            .map(|tool| {
                json!({
                    "name": tool.name,
                    "description": tool.description,
                    "inputSchema": tool.input_schema
                })
            })
            .collect();

        McpResponse {
            jsonrpc: "2.0".to_string(),
            id,
            result: Some(json!({
                "tools": tool_list
            })),
            error: None,
        }
    }

    async fn handle_tools_call(&self, id: Option<Value>, params: Option<Value>) -> McpResponse {
        let params = match params {
            Some(p) => p,
            None => {
                return McpResponse {
                    jsonrpc: "2.0".to_string(),
                    id,
                    result: None,
                    error: Some(McpError {
                        code: -32602,
                        message: "Missing params".to_string(),
                        data: None,
                    }),
                };
            }
        };

        let tool_name = match params["name"].as_str() {
            Some(name) => name,
            None => {
                return McpResponse {
                    jsonrpc: "2.0".to_string(),
                    id,
                    result: None,
                    error: Some(McpError {
                        code: -32602,
                        message: "Missing tool name".to_string(),
                        data: None,
                    }),
                };
            }
        };

        let arguments = params["arguments"].clone();
        if arguments.is_null() {
            return McpResponse {
                jsonrpc: "2.0".to_string(),
                id,
                result: None,
                error: Some(McpError {
                    code: -32602,
                    message: "Missing arguments".to_string(),
                    data: None,
                }),
            };
        }

        // Execute tool through registry
        match self.registry.execute_tool(tool_name, arguments).await {
            Ok(result) => McpResponse {
                jsonrpc: "2.0".to_string(),
                id,
                result: Some(json!(result)),
                error: None,
            },
            Err(e) => McpResponse {
                jsonrpc: "2.0".to_string(),
                id,
                result: None,
                error: Some(McpError {
                    code: -32603,
                    message: format!("Tool execution failed: {}", e),
                    data: None,
                }),
            },
        }
    }
}

#[tokio::main]
async fn main() -> Result<(), Box<dyn std::error::Error>> {
    // Initialize logging
    env_logger::init();

    eprintln!("Starting refactored MCP server with tool registry...");

    let server = McpServer::new().await?;

    eprintln!("MCP server ready. Reading from stdin...");

    let stdin = io::stdin();
    let mut stdout = io::stdout();

    for line in stdin.lock().lines() {
        let line = match line {
            Ok(l) => l,
            Err(e) => {
                eprintln!("Failed to read line: {}", e);
                continue;
            }
        };

        if line.trim().is_empty() {
            continue;
        }

        let request: McpRequest = match serde_json::from_str(&line) {
            Ok(r) => r,
            Err(e) => {
                eprintln!("Failed to parse request: {}", e);
                continue;
            }
        };

        let response = server.handle_request(request).await;
        let response_json = serde_json::to_string(&response)?;

        writeln!(stdout, "{}", response_json)?;
        stdout.flush()?;
    }

    Ok(())
}<|MERGE_RESOLUTION|>--- conflicted
+++ resolved
@@ -1,10 +1,6 @@
 //! Refactored MCP server using tool registry for loose coupling
 
-<<<<<<< HEAD
-use op_dbus::mcp::tool_registry::{
-=======
 use crate::mcp::tool_registry::{
->>>>>>> 3971c6cf
     AuditMiddleware, DynamicToolBuilder, LoggingMiddleware, Tool, ToolContent, ToolRegistry,
     ToolResult,
 };
