--- conflicted
+++ resolved
@@ -23,14 +23,8 @@
 bytes = "1"
 
 # D-Bus
-<<<<<<< HEAD
-zbus = { version = "4", features = ["tokio"] }
-zbus_xml = "4"
-zvariant = "4"
-=======
 zbus = { version = "5.12.0", features = ["tokio"] }
 zbus_xml = "5.0.2"
->>>>>>> b2619f40
 
 # UUID for checksums and auto-plugins
 uuid = { version = "1.6", features = ["v4"] }
@@ -52,18 +46,6 @@
 # Error handling
 anyhow = "1"
 thiserror = "1"
-
-# Dynamic cloning for trait objects
-dyn-clone = "1.0"
-
-# Lazy static for embedded content
-lazy_static = "1.4"
-
-# YAML parsing for agent specs
-serde_yaml = "0.9"
-
-# HTTP client for LLM API calls
-reqwest = { version = "0.12", features = ["json"] }
 
 # Logging
 tracing = "0.1"
@@ -100,6 +82,9 @@
 num_cpus = "1.16"
 base64ct = "=1.7.3"
 base64 = "0.22"
+
+# HTTP client for AI integration
+reqwest = { version = "0.11", features = ["json"] }
 
 # ML/Transformers (optional, for advanced vectorization)
 ort = { version = "2.0.0-rc.10", optional = true, features = ["download-binaries"] }
@@ -138,6 +123,10 @@
 path = "src/mcp/orchestrator.rs"
 required-features = ["mcp"]
 
+[[bin]]
+name = "dbus-mcp-web"
+path = "src/mcp/web_main.rs"
+required-features = ["mcp"]
 
 [[bin]]
 name = "dbus-agent-executor"
@@ -217,6 +206,10 @@
 path = "src/mcp/discovery.rs"
 required-features = ["mcp"]
 
+[[bin]]
+name = "dbus-mcp-discovery-enhanced"
+path = "src/mcp/discovery_enhanced.rs"
+required-features = ["mcp"]
 
 [[bin]]
 name = "introspection-parser"
