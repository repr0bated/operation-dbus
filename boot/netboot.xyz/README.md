# netboot.xyz for operation-dbus

This directory contains netboot.xyz boot files for installation on ESP.

## Files

<<<<<<< HEAD
- `netboot.xyz.conf` - Boot entry reference (for documentation)
- `netboot.xyz.efi` - EFI binary (~1MB, downloaded automatically or add to repo)
=======
- `netboot.xyz.conf` - systemd-boot entry for netboot.xyz
- `netboot.xyz.efi` - EFI binary (~1MB, downloaded automatically or add to repo)

## Automatic Installation

The complete VPS installer (`tools/install-proxmox-vps.sh`) automatically:
1. Checks if `netboot.xyz.efi` exists in this repo directory
2. If found: Copies from repo
3. If not found: Downloads from https://boot.netboot.xyz/ipxe/netboot.xyz.efi

No manual intervention required!

## Manual Installation (Optional)

```bash
# Using the standalone installer
sudo ./tools/install-netboot-xyz.sh /boot/efi

# Or manually
wget -O /boot/efi/netboot.xyz/netboot.xyz.efi \
    https://boot.netboot.xyz/ipxe/netboot.xyz.efi
sudo cp boot/netboot.xyz/netboot.xyz.conf /boot/efi/loader/entries/
```

## Adding EFI Binary to Repo (Optional)

For offline installations, download and commit the .efi binary:
```bash
cd boot/netboot.xyz
wget https://boot.netboot.xyz/ipxe/netboot.xyz.efi
git add netboot.xyz.efi
git commit -m "Add netboot.xyz EFI binary for offline installs"
- `netboot.xyz.efi` - Download from https://boot.netboot.xyz/ipxe/netboot.xyz.efi
>>>>>>> 6cfa55cf

## Automatic Installation

The complete VPS installer (`tools/install-proxmox-vps.sh`) automatically:
1. Checks if `netboot.xyz.efi` exists in this repo directory
2. If found: Copies from repo
3. If not found: Downloads from https://boot.netboot.xyz/ipxe/netboot.xyz.efi
4. Installs to `/boot/efi/netboot.xyz/`
5. Adds GRUB menu entry for chainloading

No manual intervention required!

## Manual Installation (Optional)

```bash
# Using the standalone installer
sudo ./tools/install-netboot-xyz.sh /boot/efi

# Or manually
mkdir -p /boot/efi/netboot.xyz
wget -O /boot/efi/netboot.xyz/netboot.xyz.efi \
    https://boot.netboot.xyz/ipxe/netboot.xyz.efi
```

## Adding EFI Binary to Repo (Optional)

For offline installations, download and commit the .efi binary:
```bash
cd boot/netboot.xyz
wget https://boot.netboot.xyz/ipxe/netboot.xyz.efi
git add netboot.xyz.efi
git commit -m "Add netboot.xyz EFI binary for offline installs"
```

## Integration with GRUB

The Proxmox VPS installer (`tools/install-proxmox-vps.sh`) creates a GRUB entry:

```grub
menuentry "netboot.xyz" {
    chainloader /netboot.xyz/netboot.xyz.efi
}
```

This allows booting into the netboot.xyz network boot manager from the GRUB menu.<|MERGE_RESOLUTION|>--- conflicted
+++ resolved
@@ -4,10 +4,6 @@
 
 ## Files
 
-<<<<<<< HEAD
-- `netboot.xyz.conf` - Boot entry reference (for documentation)
-- `netboot.xyz.efi` - EFI binary (~1MB, downloaded automatically or add to repo)
-=======
 - `netboot.xyz.conf` - systemd-boot entry for netboot.xyz
 - `netboot.xyz.efi` - EFI binary (~1MB, downloaded automatically or add to repo)
 
@@ -41,7 +37,6 @@
 git add netboot.xyz.efi
 git commit -m "Add netboot.xyz EFI binary for offline installs"
 - `netboot.xyz.efi` - Download from https://boot.netboot.xyz/ipxe/netboot.xyz.efi
->>>>>>> 6cfa55cf
 
 ## Automatic Installation
 
